# ᚣ Rune for Python Programmers

_A faster, safer, and more productive systems programming language_

Rune aims to provide much of the power of Python in a fast systems-programming
language designed for safety and speed.  Rune tries to offer much of the
expressive power of Python, including function polymorphism, without the
overhead of garbage collection.

This document is a brief introduction to Rune for Python programmers, with a
focus on the differences, shown by example.  Hopefully you will find this simple
to read based on your Python experience.

## Difference #1: Curly braces, not indentation

Rune uses curly braces, like C, C++, Java, C#, JavaScript, Go, etc.  This call
was tough to make, and there are pros and cons.

Pros:

- Many Python coders enjoy indentation-based statement grouping, which
  requires less typing and results in fewer lines of code.

Cons:

- Indentation based statement grouping leads to bugs when tabs and spaces
  are used in the same file.
- Some folks have very low vision (including Rune's original author).  The
  blind dislike Python’s indentation-based grouping, which screen readers by
  default do not read out loud.

Python:

```python
if a > b:
	return a
else:
	return b
```

Rune:

```rune
if a > b {
	return a
} else {
	return b
}
```

To encourage similarity in programming style, Rune requires the open curly brace
to be on the same line as the statement: Rune requires it.

## Func, not def

There are lots of languages that call functions a word that implies function,
such as "function", "fun", "func" or "fn".  Rune uses "func" as a compromise
between "function" and "fn".

Python:

```python
def max(a, b):
	return a if a >= b else b
```

Rune:

```rune
func max(a, b) {
	return a >= b ? a : b  // Rune uses most C-style operators.
}
```

Functions in both Python and Rune are highly polymorphic.  This means that you
can pass different types of objects to functions, and as long as all the
operations in the function are defined for those objects, it just works.

## Predefined functions and variables

The "max" function is predefined in both Python and Rune.  Predefined
Python-like functions and variables in the global scope are:

*   min
*   max
*   abs
*   range
*   argv (not sys.argv)
*   randString (cryptographically random bytes suitable for secret keys)
*   ord
*   chr

Note that Rune has no character type.  You can use '\n' and the usual escape
sequences but the result is a u8 integer.  The ord and chr functions convert
from a 1-character string to a u8 and back.

## Python-like CamelCase, not underscores

```rune
class Person(self, name) {
	self.name = name

	func helloWorld(self) {
		println "Hello, world, from ", self.name, "."
	}
}
```

Rune uses CapitalCamelCase by convention for classes, just like Python.  Lower
case is for variables, functions and methods.  Underscores are not legal
in identifiers.  Underscores are reserved for code generators where they ensure
non-collision with user variable names.

Rather than using \_ to create private identifiers, Rune makes identifiers public
between packages with the export keyword.  Modules within a package (files
within a directory) can always access identifiers in other modules within the
package.  The rationale for this is that ownership boundaries between code files
rarely divide modules within a package.

## Strings, text, variables and comments are all UTF-8

Strings in Rune are internally represented as arrays of 8-bit unsigned integers,
which are displayed as UTF-8 when printed.  Note that for security reasons (see
the Trojan Source attack), control characters are not allowed in Rune source files
other than newline, return, and tab characters.

The following is valid in Rune:
<<<<<<< HEAD

    hässlich = "Μεδουσα"
    schön = "Ἀφροδίτη"
    \. = "."  // You can even used keywords as variables, if escaped with a backslash.
    println schön , " is prettier than ", hässlich , \.  // υποκειμενικά
=======
>>>>>>> 53908227

```
hässlich = "Μεδουσα"
schön = "Ἀφροδίτη"
\. = "."  // You can even used keywords as variables, if escaped with a backslash.
println schön , " is prettier than ", hässlich , \.  // υποκειμενικά
```

## Comments

Rune uses C-like comments:

```rune
// This is a single-line comment.
/*
  This is a block comment.
  Note that /* embedded comments */ do not end the comment block.
*/
```

## Rune is a systems programming language

Rune is meant for writing high performance secure code.  This drives the
majority of changes in Rune from Python.  For example:

*   No garbage collection (Rune’s memory system is memory safe, and fast)
*   Compiled, not interpreted (Rune compiles using the LLVM backend)
*   Rune programs are debugged using gdb

## Constructors in class declaration, not \_\_init\_\_

In general, Rune tries to avoid accessing what look like internal
compiler-specific variables where possible.  For example, constructors are not
declared with \_\_init\_\_.

Python:

```python
class Point:
	def __init__(self, x, y):
		self.x = x
		self.y = y

	def manhattanDist(self):
		return abs(self.x) + abs(self.y)

# Python 3.7+:
from dataclasses import dataclass

@dataclass
class Point:
	x: int
	y: int

	def manhattanDist(self):
		return abs(self.x) + abs(self.y)
```

Rune:

```rune
class Point(self, x, y) {
	self.x = x
	self.y = y

	func manhattanDist(self) {
		return abs(x) + abs(y)
	}
}
```

Class construction parameters are passed to the class, which now looks more like
a function where methods are just sub-functions.

## Integers

Integers in Python are either fixed-width integer, rather than infinite
precision.  As a cryptography-centric systems language, Rune uses only
fixed-integer widths, but the width can be any size up to 2<sup>24</sup>-1.

Python:

```python
modulus = 2**255 - 19  # Prime number used in curve25519 elliptic curve crypto.
```

Rune:

```rune
modulus = 2u256^255 - 19u256
```

Rune integer constants without a type suffix are unsigned 64-bit integers.  To
specify a width, add u\<width\> for unsigned integers, or i<width> for signed.

```
123 → 64-bit unsigned integer
0xdeadbeefu256 → a 256-bit unsigned integer
```

## Rune is strongly statically typed

In Rune, every type is automatically determined from constants at the leaves of
expression trees.  Further, type constraints can be annotated on every variable,
parameter, and function return type.  These type constraints are enforced at
compile-time.

If you call a function twice, with different parameter types, Rune instantiates
two different functions, one for each.  Basically, all functions in Rune are
template functions.

```rune
func add(a, b) {
	return a + b  // Like Python, addition of strings or arrays means concatenate.
}

println add(3, 5)

println add("This is", " a test")
```

Rune gives a compiler error when integer sizes are mixed.  For example:

```rune
if x == 3u32 {  // An error if x is not a u32.
	…
}
if x == <x>3  {  // Works for any integer type of x wide enough to hold 3..
	...
}
```

## Single type variables

Variables in Rune can only have a single assigned type for any given
instantiation of a function.  The following issues a compiler error:

```rune
x = 1
x = "test"  // Compiler error here since x changed type.
```

This is needed to make Rune strongly typed.

## Recursion

Types of every value in a function are determined from the parameter types
passed to the function.  For non-recursive functions, this always works out.
However, for a recursive function, Rune determines the return type from the
first return statement, which _must_ come before any recursive call.

Legal in Rune:

```rune
func fact(n) {
	if n == 1 {
		return 1
	}
	return n * fact(n - 1)
}
```

This will give a compiler error:

```rune
func fact(n) {
	if n != 1 {
		return n * fact(n - 1)
	}
	return 1
}
```

Try to evaluate the basis case first.

## Null

Unlike Python, Rune needs to know the concrete type of every constant, including
null, which acts like Python’s None.  In Rune, null is the empty reference to a
specific class type.  For example:

```rune
point p = null(Point)  // Initialize a Point reference to null.
```

For classes with template parameters, you may specify a fully qualified type like:

```rune
Point p = null(Point(u32, u32))
```

In most cases, Rune figures out the type of null from just the class name.  You
can also get away with referring to the type of an existing variable, including
self:

```rune
// null on its own here is assumed to be of the same type as self.
class Tree(self: Tree, label: string, left = null, right = null) {
	self.label = label
	self.left = left
	self.right = right
	self.parent = null(self)  // In the body, you must be more specific.
	...
}

n1 = Tree("N1", Tree("L1"), Tree("L2"))
n2 = Tree("N2", Tree("L3"), Tree("L4"))
n3 = Tree("N3", n1, n2)
n4 = Tree("N4", null, Tree("L5"))  // null here is assumed to be Tree
root = Tree("root", n3, n4)
```

To test if a variable is null, use isnull():

```rune
if !isnull(point) {
	println point  // Works if Point has a toString method.
}
```

Rune creates a default .toString() method for you in debug mode (using -g flag),
which can be called from gdb.

## Printing

Rune assumes there is a console output that can be used for debugging and/or
logging.  It is a compile-time error if you try to print a secret.  This causes
a compiler error:

```rune
println rand32  // An error because rand32 generates a secret random value.
```

Like Python before [literal string interpolation](https://peps.python.org/pep-0498/), Rune embraces printf-like formatting with the % operator

```rune
println "%x" % (2u256^255 - 19u256)  // Print curve25519’s modulus in hex.
```

Currently supported format specifiers are:

* %s		- match a string value
* %b		- Match an bool value: prints true or false
* %i		- Match an Int value
* %u		- Match a Uint value
* %x		- Match an Int or Uint value, print in lower-case-hex
* %[\<type\>]	- Array of \<type\>
* %(\<type\>)	- Tuple of \<type\>

All format specifiers are checked at compile time and are type safe.  In
general, you can print builtin types directly without formatting, and a default
format will be used.

The only difference between print and println is that println appends a newline.
These are equivalent:

```rune
print "Hello, World!\n"
println "Hello, World!"
```

## Dictionaries

In Rune, all dictionary entries have to have the same key types and the same
value types, and they have to be declared when you create the dictionary:

Rune:

```rune
d = Dict(string, u32)
d["Bill"] = 123u32
```

Python:

```python
d = {}
d["Bill"] = 123
```

## Type constraints

Rune tries to be as polymorphic as possible, which was inspired from Python.
However, in most cases,  there is value in clearly stating the types of
variables and functions.  For example:

```rune
func addThree(a: Int | Uint) -> typeof(a) {
	return a + <a>3  // <a> means cast to the type of a.
}
```

Type constraints give Rune no additional expressive power, but help avoid bugs
and convey the programmer’s intent to the reader.  It is very common in Rune to
cast a value to the type of another value, which is what \<a\> means, which is
shorthand for \<typeof(a)\>.

You can take the union of two type constraints with the | operator, [as in Python 3.10+](https://docs.python.org/3/library/typing.html#typing.Union). This means
that either type is allowed.  All unsigned integers match Uint, and all signed
integers match Int.  To specify a particular width:

```rune
func add3(a: u32) -> u32 {
	return a + 3u32
}
```

You can also restrict types in variable assignments:

```rune
a: string = 0x123.toString(2)  // a will be "100100011"
```

## Looping

Rune supports Python-style looping:

```rune
for i in range(0, 11, 2) {  // Print 0, 2, 4, …, 10, same as Python.
	println i  // "println" adds a \n at the end, while "print" does not.
}
i = 0
while i <= 10 {
	println i
	i += 2
}
```

And also C-like for-loops:

```rune
for i = 0, i <= 10, i += 2 {
	println i
}
```

And one more loop structure to reduce the assignment-in-condition problem:

```rune
do {
	c = getNextChar()
} while c != ‘\0’ {
	processChar(c)
}
```

The do-block always executes, and the while-block only executes if the condition
is true, after which we jump to the start of the do-block.  If the condition is
false, the loop terminates.  This avoids the common C/C++ hack:

In C, the programmer would be tempted to write:

```c
int c;
while ((c = getNextChar()) != '\0') {
	processChar(c);
}
```

## Iterators

Rune uses "co-routines" which are similar to Python’s "generators":

```rune
// Simplified range iterator:
iterator range(n) {
	for i = <n>0, i < n, i += <n>1 {
		yield i
	}
}
```

Currently,only one yield statement is allowed in an iterator, and iterators are
always inlined.

## Tuples and arrays

Tuples and arrays are supported in Rune.  Currently, unpacking syntax is not yet
supported, but is planned.

```rune
l = [1, 2, 3, 4]
names = ["Bill", "Bob", "Dave"]
```

Note that array elements _must have the same type_, unlike Python.  Tuples are
defined like Python, but unlike Python, parentheses are mandatory:

```rune
point = (x, y)
x = point[0]; y = point[1]
```

However, _tuples in Rune are mutable!_  Tuples are always passed by
reference, not value, just like arrays.

## Builtin type expressions

Each builtin type has a class representing its type, which holds some methods for the type:

*   Array
*   Function
*   Bool
*   String
*   Uint
*   Int
*   Tuple
*   Class
*   Float

These are template types that match categories of concrete types.  Some examples of constants of each type:

*   Array: [1, 2, 3] or [["one", "two"], ["three"]], arrayof(u8) for an empty array of u8
*   Bool: true, false  (lower case)
*   String: "Hello, World!"
*   Uint: 123u64, 0 (a u64), 0xdeadbeefu32
*   Int: -1i32, 123i64
*   Tuple: ("Bill", 123, [1u32, 2u32])
*   Class: MyString("test")
*   Float: 1.1e3 (defaults to f64, like C++ double), 3.14159f32, 2.0f64

Each concrete type can also be specified with a type expression:

```text
Array: [string], [[u32]]
Bool: bool
String: string
Uint: u64, u123
Int: i64, i2048
Tuple: (string, u64, [u32])
Class: typeof(MyString(string))
Float: f32, (f32, f64)
```

To create an empty array of a given type:

```rune
emptyArrayOfStrings = arrayof(string)
```

## Class templates

All functions, including class constructors, are templates in that calling them
with different types of parameters results in different functions being
instantiated.  This is the heart of polymorphism.  Simply calling a class
constructor with different types of arguments does not create a new class.

For classes only, you can specify the template parameters that will instantiate a
new class when different datatypes are used by putting the parameter name in
angle brackets:

```rune
class Point(self, <x>, <y>) {
	self.x = x
	self.y = y
…
}
```

This allows, for a template Matrix class that can have different element types
based on how the constructor is called.

## Secrets

Rune is designed for safer processing over secret keys used in cryptography.
When a secret is declared, the code generated by the compiler will run in
constant time when processing data involving that secret.

```rune
password = secret("PaSsw0rd1")
if password == "password" {  // This line is a compiler error.
	throw "Don’t use \"password\" as the password!"
}
```

You cannot branch based on a Boolean value derived from a secret.  You may not
use a secret integer as an index into an array.  You also may not print a
secret.  The Rune compiler automatically generates constant-time code when
arguments to an operator are secret.

Eventually, you will want to reveal data derived in part from a secret, for
example after encrypting a secret message, the ciphertext can be revealed:

```rune
password = secret("PaSsw0rd1")  // Typical poor password.  Let’s not leak it!
message = secret("Learn Rune!")
ciphertext = AesGcm256Encrypt(password, message)
println reveal(ciphertext)
```

In Rune, secrets are viral.  Any operation involving a secret yields a datatype
that is also secret.  We can add a secret and non-secret, but the result is
secret.  If you assign a non-secret value to a variable containing a secret, the
value becomes secret.

Secret is part of the datatype in Rune, enabling efficient static checking.

## Random numbers

Cryptography does not work without hard to guess random numbers.  Rune provides
cryptographic pseudo-random numbers (seeded with true random) on demand.  To
generate a random integer:

```rune
key = rand256  // A 256-bit random unsigned secret integer
```

Random strings are easy, too:

```rune
nonce = randString(16)
```

To print them, you’ll have to reveal them:

```rune
println reveal(nonce)
```

Be careful what you reveal!

## Switch statements

As most system programming languages, Rune includes a switch statement:

```rune
switch x {
	case 1 {
		println "one"
	}
	case 2 {
		println "two"
	}
	default {
		println "many"
	}
}
```

Which in Python would either have to be an `if`/`elif` chain or, from [Python 3.10 on](https://peps.python.org/pep-0636/), a `match`/`case`:

```python
match x:
    case 1:
        print("one")
    case 2:
        print("two")
    case _:
        print("many")
```

Unlike C, the cases can be arbitrary expressions.  There is no fall-through, and
no need for a break statement.

## Switching on types

In Rune, only operators can be overloaded, not functions.  This leads to
situations where we wish we had different functionality in a function based on
the types of arguments passed.  In Python we can use `isinstance(object, type)` or [`functools.singledispatch`](https://docs.python.org/3/library/functools.html#functools.singledispatch) to test the object type and change a function’s behavior.

Similarly, in Rune, we can switch on the type of an object, and only the
matching case is instantiated in the compiled code:

```rune
class MyString(self, value) {
	switch (typeof(value)) {
		case string {
			self.value: string = value
		}
		case u8 {
			self.value: string = <string>[value]
		}
		case [u8] {
			self.value: string = <string>value
		}
		case MyString {
			self.value: string = value.value
		}
	}
}
```

The compiler figures out the type of value at compile time and only instantiates
the matching case.  Types are first-class citizens in Rune.  You can pass them
to functions, assign them to variables, and use them in switch statements.

## Import statements

The basic Python module import statement is supported, but not `from foo import
*`. Rune also supports `import as`, e.g. `import numpy as np`.

To import modules in the same package (directory), use `use foo` syntax, which
means you can access that module's global variables and functions, even when not
marked "export".

## Linking with C functions

If you need to call a C/C++ function, use the extern "C" declaration:

```rune
extern "C" putchar(c: u8)
```

Currently, you can pass in or receive back small integers (<= u64).

## Operators

Like many languages, Rune has support for most C operators.  The ones that have
changed are:

*   `x^2` means x squared, orphaning the XOR operator.  Rune is for crypto, so math comes first.
*   `A @ B` means A XOR B, because ^ means "to the power of".
*   `i++, ++i, i--, --i` are deleted, as in Python.
*   Rotation operators (often used in cryptography) are added: `x <<< dist`, and `x >>> dist`.
*   Arithmetic overflow throws an error!  An exception is `-1u32` is allowed.
*   In the rare cases you want overflow to be undetected, use `!+, !-, !*, and !/`
*   Down-conversion that can truncate bits should use `!<type>`, e.g. `!<u256>-1i512`.

Modular addition is also quite common in cryptography, so the mathematical
notion of "mod" has been added:

```rune
// A is Alice’s pubkey, a is her privkey, g is the group generator, and p the prime modulus.
A = g^a mod p
B = g^b mod p
aliceShared = B^a mod p
bobShared = A^b mod p
assert A^b == B^a mod p
```

Mathematical expressions to the left of mod are evaluated modulo the modulus.

## Overloading operators

Rune does this a bit differently:

```rune
// <x> and <y> here mean they are class template variables.
// Different classes will be instantiated for each set of types passed for x and y.
class Point(self, <x>, <y>) {
	self.x = x
	self.y = y

	operator + (a: Point, b: Point): Point {
		return Point(a.x + b.x, a.y + b.y)
	}
}
```

Operator overloading in Rune can specify type restrictions, which can be
concrete types like u32, or type classes like Uint.  The compiler generates an
error if more than one operator overload matches a given call.

You can define the overload anywhere, not just in a class.  They become global,
which should not be a problem so long as you include a reference to an object of
your class as a parameter.

## The toString() method

If a class has a toString() method, it will be called in print and println
statements, as well as throw.  This is like Python's `__repr__` (if `__str__` is missing).
If you print an object instance of a class
without defining a toString() method, a default method will be added for you,
but only in debug mode, specified with the -g flag.

Int.toString and Uint.toString take a base as a parameter, which defaults to 10:

```rune
println 0x123.toString(8)  // prints 443
```

## Var parameters

Because Rune is a systems programming language, efficiency is critical.  Python
and Rune allow tuples to be returned which is the Pythonic way of returning
multiple values.  However, this creates new values on the stack when it is often
more efficient to directly overwrite existing values.

Rune offers Pascal-like "var" parameters (see also C#'s `ref` keyword):

```rune
func increment(var x) {
	x += <x>1
}
```

## Parameters are immutable by default

Because Rune is designed for safety, parameters are immutable and cannot be
assigned to, unless they are declared ‘var’.  This is important in Rune since
folks may forget that passing in a u128 will be by reference while passing in a
u32 will be by value.

Legal in Python:

```python
def inc(x):
	x += 1
	return x
```

Compiler error in Rune, because x is const:

```rune
func inc(x) {
	x += 1  // This assignment generates a compiler error.
	return x
}
```

## Values are copied (or moved) on variable assignment

In Python, if you want a local copy of an array, you must use a hack like this:

```python
localList = list[:]
```

In Rune, all assignments imply deep copy for built-in types.  For Class object
references, only the reference is copied.

```rune
listCopy = list  // Copies the array
assert(listCopy == list)  // True because Rune does deep list comparison.
a1 = Foo("test)  // Create a Foo object
a2 = a1  // Does not copy the Foo object in a1.  Copies the reference instead.
assert(a1 == a2)  // True because the references are equal
t1 = (1, "two")
t2 = t1  // Makes a copy of the tuple in t1
assert(t1 == t2)  // Rune does not deep compare tuples.
```

## Current builtin type methods

*   `Array.length()` -- Returns the length of the array in native machine width.
*   `Array.resize(length)` -- Resize the array.  Length is in native machine width.
*   `Array.append(element)` -- Append the element to the array.
*   `Array.concat(array)` -- Concatenate the arrays.
*   `Array.reverse() ` -- Reverse the elements in the array.
*   `Array.toString() ` -- Convert the array to a string representation.
*   `String.length()` -- Returns the length of the string in native machine width.
*   `String.resize(length)` -- Resize the string.  Length is in native machine width.
*   `String.append(c: u8)` -- Append the character to the array.
*   `String.concat(s: string)` -- Concatenate the strings.
*   `String.reverse() ` -- Reverse the characters in the string byte-by-byte.
*   `String.toUintLE(type: Uint)  // Eg s.toUintLE(u512).  Pass an integer type, not an integer width.
*   `String.toHex()` -- Convert the binary string to a hexadecimal string twice as long.
*   `String.fromHex()` -- Convert hexadecimal string to binary string.
*   `String.find()` -- Like Python find.
*   `String.rfind()` -- Like Python rfind.
*   `Uint.toStringLE()` -- Convert an unsigned integer to a string, little-endian.
*   `Uint.toString(base=10)` -- Convert an unsigned integer to a string, using the base.
*   `Int.toString(base=10)` -- Convert a signed integer to a string, using the base.
*   `Bool.toString(` -- Convert a bool value to the string "true" or "false".
*    Tuple.toString()  -- Convert the tuple to a string representation.

## Unit tests

In Rune, a special `unittest` statement is provided:

```rune
func fact(n) {
	if n == 1 {
		return 1
	}
	return n*fact(n-1)
}

unittest factTest {
	if fact(6) != 720 {
		throw "Incorrect value for fact(6)"
	}
	println "Passed"
}
```

These tests do nothing unless they are in the main module, just like if you would state, for example,

```python
if __name__ == "__main__":
	main()

do_unittests()
```

in Python.

## Rune relationships

Relationships differentiates Rune from nearly every other language.  There is a
decades old bug in our computer languages:

> Who informs the parent objects of a child object, when a child object is destroyed?

Python is garbage-collected, and does not have this dangling-pointer problem,
and Rune attempts to have similar power, while running fast.  However, if a
child object is accidentally left hanging off of one of its parents, Python will
have a memory leak.

Instead of pointers, Rune has object references, similar to Python.  Most complex
relationships between classes are instantiated with relation statements.  For
example, to create a DoublyLinked relationship between a Graph class and a Node
class:

```rune
relation DoublyLinked Graph Node cascade
```

The "cascade" at the end means cascade-delete.  If you destroy a node, as in:

```rune
node.destroy()
```

Then the auto-generated Node destructor will automatically remove itself from
its Graph.  If the graph object is destroyed:

```rune
graph.destroy()
```

Then the graph’s auto-generated destructor will destroy all its nodes, because
we specified cascade-delete.  Otherwise, it would simply remove them from the
doubly-linked list before freeing the graph object.

If you further define an Edge class and want a directed graph, you can add two
additional relationships:

```rune
relation DoublyLinked Node:from Edge:out cascade
relation DoublyLinked Node:to Edge:in cascade
```

This means that Node has an outEdges iterator, and an inEdges iterator:

```rune
// Print names of nodes in the graph that are reachable by traversing only forward edges.
func printReachableNodes(node: Node, reachedNodes) {
	print node.name
	node.visited = true
	reachedNodes.append(node)
	for edge in node.outEdges() {
		otherNode = edge.toNode
		if !otherNode.visited {
			printReachableNodes(otherNode, reachedNodes)
		}
	}
}
```

Now destroying the graph recursively deletes all its nodes and edges.

You can create your own relationship types, but take care!  Rune’s safety
guarantees require relationship generators to be bug-free, which is harder than
it sounds.  Most folks will just use the default relationship types, which are:

* LinkedList - Singly-linked list: insert is fast, remove is slow.
* DoublyLinked - Doubly-linked list: both insert and remove are fast.
* TailLinked - Like LinkedList, but has a fast append function.
* OneToOne - Parent has one child, and child has one parent
* Array - Like vectors of classes, but safer: children know how to remove
  themselves.
* Heapq - Binary heap queue, supporting constant-average-time push, log(n) pop,
  always returns smallest element, or largest if you set ascending false.
* Hashed - Hash table relationship, ordered by default.  Constant time
  insert, find, and removal.

Let's take a look at these relationship statements:

```rune
relation TailLinked Node:From Edge:Out cascade
relation TailLinked Node:To Edge:In cascade
```

TailLinked is defined in builtin/taillinked.rn, and is written in Rune.  It is
an efficient tail-linked list where the parent, Node, in this case, has a
firstOutEdge and a lastOutEdge object reference.  Since it is tail-linked, only
the forward iterator is defined, so given a node, looping through its outEdges
looks like:

```rune
for edge in node.outEdges() {
	destNode = edge.toNode
	// Do something with node...
}
```

## Reduce memory leaks with auto-generated destructors

In Python, we manually write destructors when we have complex relationships
between objects.  For example, we might have a segment object in a path that is
being merged with other segments that are all inp a straight line.  In Python we
would still need to remove the segment from all the relationships it has to
other segments and the parent object (eg a Polyline), or a memory leak would
result.

Rune saves you the hassle, and creates a destructor function that does this for
you.  Otherwise, Rune’s memory system acts almost just like Python’s garbage
collection, without actually doing garbage collection under the hood.  As stated
above, you are free to remove the object from cascade-delete relationships
manually, in which case the object’s destructor is automatically called when it
goes out of scope.

## Destructor hook

Occasionally you may need to create a destructor hook, which is a function
called when an object is destroyed.  Rune uses "final" methods for this:

```rune
class Foo(self, name) {
	self.name = name

	final(self) {
		println "Destroying ", self.name
	}
}

foo = Foo("123")
foo = null(Foo)
```

This results in "Destroying 123", because the Foo value stored in foo is
destroyed when foo is overwritten with null.

## Memory safety

One of the coolest features of Rune is its safe yet high performance memory
management.  All data is stored in dynamic arrays or on the stack.  These arrays
are not fixed like memory returned by malloc, and are occasionally compacted to
recover freed memory.  Top level objects are reference counted, and may not be
in pointer-loops with other reference counted objects..

Most objects should be in cascade-delete relationships.  These objects have no
need for reference counting: they will be destroyed when one of their
cascade-delete parents is destroyed.  Cascade-delete objects can safely be in
relationship loops.

This scheme offers memory safety like Rust, with improved performance, and
without the no-pointer-loop (other than in "unsafe" code) restriction.

## Generators

Not be confused with Python’s "generators", which other languages call
co-routines, Rune’s generators are actual code generators!  Rune generators are
interpreted by the compiler to instantiate code in existing classes, methods,
and functions.  Relationship generators automatically update both the parent and
child destructors to clean up when a child is destroyed, cascade-delete if the
relationship is cascade-delete, or remove children that are not cascade-delete
before destroying the parent.

This simple rule ensures that dangling pointers in Rune are impossible, so long
as the relationship generators are bug-free.  Generators are more powerful than
templates.  Generators can modify existing class methods, while templates
cannot.

Like complex C++ templates, most users will never write Rune generators.  If
you’ve read this far, and still want to see the magic under the hood, take a
look at existing relationship generators in the rune/builtin directory, such as
doublylinked.rn and hashed.rn.  Long-term, Rune’s generator capability will be
enhanced to have similar power to Java’s mirror classes, but they run at
compile-time.  For now, only features required to support the builtin
relationships are implemented.

## Running Rune

Follow Rune’s README to build and install Rune.  After that, you can create a
rune program, say the classic hello world, containing:

```rune
println "Hello, World!"
```

In a file called hello.rn.  Then compile it:

```bash
$ rune hello.rn
```

And run it:

```bash
$ ./hello
```

To debug it with gdb, compile with the -g flag:

```bash
$ rune -g hello.rn
$ gdb ./hello
```

In the near-term, you’ll likely run into compiler bugs.  If you do, ping me, and
I’ll fix them.  Email bugs to
[waywardgeek@google.com](mailto:waywardgeek@google.com).

## The directed graph example

The power of Rune really shows when trying to create objects even as simle as a
graph.  Look how short the graph definition is.  An example
depth-first-traversal function is defined to print all the reachable nodes from
a given node, when traversing only forward edges.

```rune
class Graph(self) {
}

class Node(self, graph, name) {
	self.name = name
	self.visited = false
}

class Edge(self, outNode: Node, inNode: Node) {
	outNode.appendOutEdge(self)
	inNode.appendInEdge(self)
}

relation DoublyLinkedList Graph  Node cascade
// Edges have a "fromNode" and a "toNode".
// Nodes have "outEdges" and "inEdges".
relation DoublyLinkedList Node:from Edge:out cascade
relation DoublyLinkedList Node:to Edge:in cascade

// Print names of nodes in the graph that are reachable by traversing only forward edges.
func printReachableNodes(node: Node, reachedNodes) {
	print node.name
	node.visited = true
	reachedNodes.append(node)
	for edge in node.outEdges() {
		otherNode = edge.toNode
		if !otherNode.visited {
			printReachableNodes(otherNode, reachedNodes)
		}
	}
}

func clearVisitedFlags(reachedNodes) {
	for i in range(reachedNodes.length()) {
		reachedNodes[i].visited = false
	}
}

unittest graphTest {
	// Build an example graph.
	graph = Graph()
	a = Node(graph, "A"); b = Node(graph, "B")
	c = Node(graph, "C"); d = Node(graph, "D")
	e = Node(graph, "E"); f = Node(graph, "F")
	Edge(a, b); Edge(b, c); Edge(c, a)
	Edge(d, b); Edge(d, a); Edge(c, e)
	Edge(e, a); Edge(f, d); Edge(f, c)

	// Should print ABCE.
	reachedNodes = arrayof(typeof(a))
	printReachableNodes(a, reachedNodes)
	println
	// Clear the visited flags on all the nodes we reached.
	clearVisitedFlags(reachedNodes)
}
```

## Write your own crypto... in Rune! (but _never_ use it!)

See the Rune code in the crypto\_class directory.

One of the driving factors behind Rune is to help folks write cryptographic code
safely.  Applications in secure enclaves tend to be crypto-heavy, and experience
shows that it is nearly impossible to get this sort of code right without help
from the compiler.

I teach how to build a [cryptographic
sponge](https://en.wikipedia.org/wiki/Sponge_function), and how to use them to
build several fundamental crypto primitives such as collision-resistant hash
functions, and also I teach how implement a basic Diffie-Hellman public key
exchange.  If you write your crypto in Rune, you’ll likely get the constant-time
part right.<|MERGE_RESOLUTION|>--- conflicted
+++ resolved
@@ -125,14 +125,6 @@
 other than newline, return, and tab characters.
 
 The following is valid in Rune:
-<<<<<<< HEAD
-
-    hässlich = "Μεδουσα"
-    schön = "Ἀφροδίτη"
-    \. = "."  // You can even used keywords as variables, if escaped with a backslash.
-    println schön , " is prettier than ", hässlich , \.  // υποκειμενικά
-=======
->>>>>>> 53908227
 
 ```
 hässlich = "Μεδουσα"
